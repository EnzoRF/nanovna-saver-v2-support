#  NanoVNASaver - a python program to view and export Touchstone data from a NanoVNA
#  Copyright (C) 2019.  Rune B. Broberg
#
#  This program is free software: you can redistribute it and/or modify
#  it under the terms of the GNU General Public License as published by
#  the Free Software Foundation, either version 3 of the License, or
#  (at your option) any later version.
#
#  This program is distributed in the hope that it will be useful,
#  but WITHOUT ANY WARRANTY; without even the implied warranty of
#  MERCHANTABILITY or FITNESS FOR A PARTICULAR PURPOSE.  See the
#  GNU General Public License for more details.
#
#  You should have received a copy of the GNU General Public License
#  along with this program.  If not, see <https://www.gnu.org/licenses/>.
import logging
import re
import struct
from time import sleep
from typing import List

<<<<<<< HEAD
import serial, tty
=======
import numpy as np
from PyQt5 import QtGui

import serial
>>>>>>> 00822f4a

logger = logging.getLogger(__name__)


class VNA:
    name = "VNA"
    validateInput = True
    features = []

    def __init__(self, app, serial_port: serial.Serial):
        from NanoVNASaver.NanoVNASaver import NanoVNASaver
        self.app: NanoVNASaver = app
        self.serial = serial_port
        self.version: Version = Version("0.0.0")

    # detect VNA type
    @staticmethod
    def detectVNA(serialPort: serial.Serial) -> str:
        serialPort.timeout = 0.1

        # drain any outstanding data in the serial incoming buffer
        data = "a"
        while len(data) != 0:
            data = serialPort.read(128)

        # send a \r and see what we get
        serialPort.write(b"\r")

        # will wait up to 0.1 seconds
        data = serialPort.readline().decode('ascii')

        if data == 'ch> ':
            # this is an original nanovna
            return 'nanovna'

        if data == '2':
            # this is a nanovna v2
            return 'nanovnav2'

        logger.error('Unknown VNA type: hardware responded to \r with: ' + data)
        return 'unknown'

    @staticmethod
<<<<<<< HEAD
    def getVNA(app, serialPort: serial.Serial) -> 'VNA':
        logger.info("Finding correct VNA type...")
        vnaType = VNA.detectVNA(serialPort)

        logger.info("Detected " + vnaType)

        if vnaType == 'nanovnav2':
            return NanoVNAV2(app, serialPort)

        logger.info("Finding firmware variant...")
        serialPort.timeout = 0.05
        tmp_vna = VNA(app, serialPort)
=======
    def getVNA(app, serial_port: serial.Serial) -> 'VNA':
        logger.info("Finding correct VNA type")
        tmp_vna = VNA(app, serial_port)
>>>>>>> 00822f4a
        tmp_vna.flushSerialBuffers()
        firmware = tmp_vna.readFirmware()
        if firmware.find("NanoVNA-H") > 0:
            logger.info("Type: NanoVNA-H")
            return NanoVNA_H(app, serial_port)
        if firmware.find("NanoVNA-F") > 0:
            logger.info("Type: NanoVNA-F")
            return NanoVNA_F(app, serial_port)
        elif firmware.find("NanoVNA") > 0:
            logger.info("Type: Generic NanoVNA")
            return NanoVNA(app, serial_port)
        else:
            logger.warning("Did not recognize NanoVNA type from firmware.")
            return NanoVNA(app, serial_port)

    def readFeatures(self) -> List[str]:
        features = []
        raw_help = self.readFromCommand("help")
        logger.debug("Help command output:")
        logger.debug(raw_help)

        #  Detect features from the help command
        if "capture" in raw_help:
            features.append("Screenshots")

        return features

    def readFrequencies(self) -> List[str]:
        pass

    def readValues11(self) -> List[str]:
        pass

    def readValues21(self) -> List[str]:
        pass

    def resetSweep(self, start: int, stop: int):
        pass

    def isValid(self):
        return False

<<<<<<< HEAD
    def isDFU(self):
        return False
=======
    def getFeatures(self) -> List[str]:
        return self.features

    def getCalibration(self) -> str:
        return "Unknown"

    def getScreenshot(self) -> QtGui.QPixmap:
        return QtGui.QPixmap()
>>>>>>> 00822f4a

    def flushSerialBuffers(self):
        if self.app.serialLock.acquire():
            self.serial.write(b"\r\n\r\n")
            sleep(0.1)
            self.serial.reset_input_buffer()
            self.serial.reset_output_buffer()
            sleep(0.1)
            self.app.serialLock.release()

    def readFirmware(self) -> str:
        if self.app.serialLock.acquire():
            result = ""
            try:
                data = "a"
                while data != "":
                    data = self.serial.readline().decode('ascii')
                self.serial.write("info\r".encode('ascii'))
                result = ""
                data = ""
                sleep(0.01)
                while data != "ch> ":
                    data = self.serial.readline().decode('ascii')
                    result += data
            except serial.SerialException as exc:
                logger.exception("Exception while reading firmware data: %s", exc)
            finally:
                self.app.serialLock.release()
            return result
        else:
            logger.error("Unable to acquire serial lock to read firmware.")
            return ""

    def readFromCommand(self, command) -> str:
        if self.app.serialLock.acquire():
            result = ""
            try:
                data = "a"
                while data != "":
                    data = self.serial.readline().decode('ascii')
                self.serial.write((command + "\r").encode('ascii'))
                result = ""
                data = ""
                sleep(0.01)
                while data != "ch> ":
                    data = self.serial.readline().decode('ascii')
                    result += data
            except serial.SerialException as exc:
                logger.exception("Exception while reading " + command + ": %s", exc)
            finally:
                self.app.serialLock.release()
            return result
        else:
            logger.error("Unable to acquire serial lock to read " + command + ".")
            return ""

    def readValues(self, value) -> List[str]:
        logger.debug("VNA reading %s", value)
        if self.app.serialLock.acquire():
            try:
                data = "a"
                while data != "":
                    data = self.serial.readline().decode('ascii')
                #  Then send the command to read data
                self.serial.write(str(value + "\r").encode('ascii'))
                result = ""
                data = ""
                sleep(0.05)
                while data != "ch> ":
                    data = self.serial.readline().decode('ascii')
                    result += data
                values = result.split("\r\n")
            except serial.SerialException as exc:
                logger.exception("Exception while reading %s: %s", value, exc)
                return []
            finally:
                self.app.serialLock.release()
            logger.debug("VNA done reading %s (%d values)", value, len(values)-2)
            return values[1:-1]
        else:
            logger.error("Unable to acquire serial lock to read %s", value)
            return []

    def writeSerial(self, command):
        if not self.serial.is_open:
            logger.warning("Writing without serial port being opened (%s)", command)
            return
        if self.app.serialLock.acquire():
            try:
                self.serial.write(str(command + "\r").encode('ascii'))
                self.serial.readline()
            except serial.SerialException as exc:
                logger.exception("Exception while writing to serial port (%s): %s", command, exc)
            finally:
                self.app.serialLock.release()
        return

    def setSweep(self, start, stop):
        self.writeSerial("sweep " + str(start) + " " + str(stop) + " 101")


class InvalidVNA(VNA):
    name = "Invalid"

    def __init__(self):
        pass

    def setSweep(self, start, stop):
        return

    def resetSweep(self, start, stop):
        return

    def writeSerial(self, command):
        return

    def readFirmware(self):
        return

    def readFrequencies(self) -> List[int]:
        return []

    def readValues11(self) -> List[str]:
        return []

    def readValues21(self) -> List[str]:
        return []

    def readValues(self, value):
        return

    def flushSerialBuffers(self):
        return


class NanoVNA(VNA):
    name = "NanoVNA"

    def __init__(self, app, serial_port):
        super().__init__(app, serial_port)
        self.version = Version(self.readVersion())

        self.features = []

        logger.debug("Testing against 0.2.0")
        if self.version.version_string.find("extended with scan") > 0:
            logger.debug("Incompatible scan command detected.")
            self.features.append("Incompatible scan command")
            self.useScan = False
        elif self.version >= Version("0.2.0"):
            logger.debug("Newer than 0.2.0, using new scan command.")
            self.features.append("New scan command")
            self.useScan = True
        else:
            logger.debug("Older than 0.2.0, using old sweep command.")
            self.features.append("Original sweep method")
            self.useScan = False
        self.features.extend(self.readFeatures())

    def isValid(self):
        return True

    def getCalibration(self) -> str:
        logger.debug("Reading calibration info.")
        if not self.serial.is_open:
            return "Not connected."
        if self.app.serialLock.acquire():
            try:
                data = "a"
                while data != "":
                    data = self.serial.readline().decode('ascii')
                self.serial.write("cal\r".encode('ascii'))
                result = ""
                data = ""
                sleep(0.1)
                while "ch>" not in data:
                    data = self.serial.readline().decode('ascii')
                    result += data
                values = result.splitlines()
                return values[1]
            except serial.SerialException as exc:
                logger.exception("Exception while reading calibration info: %s", exc)
            finally:
                self.app.serialLock.release()
        return "Unknown"

    def getScreenshot(self) -> QtGui.QPixmap:
        logger.debug("Capturing screenshot...")
        if not self.serial.is_open:
            return QtGui.QPixmap()
        if self.app.serialLock.acquire():
            try:
                data = "a"
                while data != "":
                    data = self.serial.readline().decode('ascii')
                self.serial.write("capture\r".encode('ascii'))
                timeout = self.serial.timeout
                self.serial.timeout = 2
                self.serial.readline()
                image_data = self.serial.read(320 * 240 * 2)
                self.serial.timeout = timeout
                rgb_data = struct.unpack(">76800H", image_data)
                rgb_array = np.array(rgb_data, dtype=np.uint32)
                rgba_array = (0xFF000000 +
                              ((rgb_array & 0xF800) << 8) +
                              ((rgb_array & 0x07E0) << 5) +
                              ((rgb_array & 0x001F) << 3))
                image = QtGui.QImage(rgba_array, 320, 240, QtGui.QImage.Format_ARGB32)
                logger.debug("Captured screenshot")
                return QtGui.QPixmap(image)
            except serial.SerialException as exc:
                logger.exception("Exception while capturing screenshot: %s", exc)
            finally:
                self.app.serialLock.release()
        return QtGui.QPixmap()

    def readFrequencies(self) -> List[str]:
        return self.readValues("frequencies")

    def readValues11(self) -> List[str]:
        return self.readValues("data 0")

    def readValues21(self) -> List[str]:
        return self.readValues("data 1")

    def resetSweep(self, start: int, stop: int):
        self.writeSerial("sweep " + str(start) + " " + str(stop) + " 101")
        self.writeSerial("resume")

    def readVersion(self):
        logger.debug("Reading version info.")
        if not self.serial.is_open:
            return
        if self.app.serialLock.acquire():
            try:
                data = "a"
                while data != "":
                    data = self.serial.readline().decode('ascii')
                self.serial.write("version\r".encode('ascii'))
                result = ""
                data = ""
                sleep(0.1)
                while "ch>" not in data:
                    data = self.serial.readline().decode('ascii')
                    result += data
                values = result.splitlines()
                logger.debug("Found version info: %s", values[1])
                return values[1]
            except serial.SerialException as exc:
                logger.exception("Exception while reading firmware version: %s", exc)
            finally:
                self.app.serialLock.release()
        return

    def setSweep(self, start, stop):
        if self.useScan:
            self.writeSerial("scan " + str(start) + " " + str(stop) + " 101")
        else:
            self.writeSerial("sweep " + str(start) + " " + str(stop) + " 101")
            sleep(1)


class NanoVNA_H(NanoVNA):
    name = "NanoVNA-H"


class NanoVNA_F(NanoVNA):
    name = "NanoVNA-F"



def _unpackSigned32(b):
    return int.from_bytes(b[0:4], 'little', signed=True)

def _unpackUnsigned16(b):
    return int.from_bytes(b[0:2], 'little', signed=False)

class NanoVNAV2(VNA):
    name = "NanoVNA-V2"

    def __init__(self, app, serialPort):
        super().__init__(app, serialPort)

        tty.setraw(self.serial.fd)
        self.serial.timeout = 3

        # reset protocol to known state
        self.serial.write([0,0,0,0,0,0,0,0])

        self.version = self.readVersion()
        self.firmware = self.readFirmware()

        # firmware major version of 0xff indicates dfu mode
        if self.firmware.major == 0xff:
            self._isDFU = True
            return

        self._isDFU = False
        self.sweepStartHz = 200e6
        self.sweepStepHz = 1e6
        self.sweepPoints = 101
        self.sweepData = [(0, 0)] * self.sweepPoints
        self._updateSweep()


    def isValid(self):
        if self.isDFU():
            return False
        return True

    def isDFU(self):
        return self._isDFU

    def checkValid(self):
        if self.isDFU():
            raise IOError('Device is in DFU mode')

    def readFirmware(self) -> str:
        # read register 0xf3 and 0xf4 (firmware major and minor version)
        cmd = b"\x10\xf3\x10\xf4"
        self.serial.write(cmd)

        resp = self.serial.read(2)
        if 2 != len(resp):
            logger.error("Timeout reading version registers")
            return None
        return Version.getVersion(major=resp[0], minor=resp[1], revision=0)

    def readFrequencies(self) -> List[str]:
        self.checkValid()
        freqs = [self.sweepStartHz + i*self.sweepStepHz for i in range(self.sweepPoints)]
        return [str(int(f)) for f in freqs]


    def readValues(self, value) -> List[str]:
        self.checkValid()

        # Actually grab the data only when requesting channel 0.
        # The hardware will return all channels which we will store.
        if value == "data 0":
            # reset protocol to known state
            self.serial.write([0,0,0,0,0,0,0,0])

            # cmd: write register 0x30 to clear FIFO
            self.serial.write([0x20, 0x30, 0x00])

            # cmd: read FIFO, addr 0x30
            self.serial.write([0x18, 0x30, self.sweepPoints])

            # each value is 32 bytes
            nBytes = self.sweepPoints * 32

            # serial .read() will wait for exactly nBytes bytes
            arr = self.serial.read(nBytes)
            if nBytes != len(arr):
                logger.error("expected %d bytes, got %d" % (nBytes, len(arr)))
                return []

            for i in range(self.sweepPoints):
                b = arr[i*32:]
                fwd = complex(_unpackSigned32(b[0:]), _unpackSigned32(b[4:]))
                refl = complex(_unpackSigned32(b[8:]), _unpackSigned32(b[12:]))
                thru = complex(_unpackSigned32(b[16:]), _unpackSigned32(b[20:]))
                freqIndex = _unpackUnsigned16(b[24:])
                #print('freqIndex', freqIndex)
                self.sweepData[freqIndex] = (refl / fwd, thru / fwd)

            ret = [x[0] for x in self.sweepData]
            ret = [str(x.real) + ' ' + str(x.imag) for x in ret]
            return ret

        if value == "data 1":
            ret = [x[1] for x in self.sweepData]
            ret = [str(x.real) + ' ' + str(x.imag) for x in ret]
            return ret

    def readValues11(self) -> List[str]:
        return self.readValues("data 0")

    def readValues21(self) -> List[str]:
        return self.readValues("data 1")

    def resetSweep(self, start: int, stop: int):
        self.setSweep(start, stop)
        return

    # returns device variant
    def readVersion(self):
        # read register 0xf0 (device type), 0xf2 (board revision)
        cmd = b"\x10\xf0\x10\xf2"
        self.serial.write(cmd)

        resp = self.serial.read(2)
        if 2 != len(resp):
            logger.error("Timeout reading version registers")
            return None
        return Version.getVersion(major=resp[0], minor=0, revision=resp[1])

    def setSweep(self, start, stop, points=-1):
        if points == -1:
            points = self.sweepPoints

        step = (stop - start) / (self.sweepPoints - 1)
        if start == self.sweepStartHz and step == self.sweepStepHz and points == self.sweepPoints:
            return
        self.sweepStartHz = start
        self.sweepStepHz = step
        self.sweepPoints = points
        logger.info('NanoVNAV2: set sweep start %d step %d' % (self.sweepStartHz, self.sweepStepHz))
        self._updateSweep()
        return

    def _updateSweep(self):
        self.checkValid()

        cmd = b"\x23\x00" + int.to_bytes(int(self.sweepStartHz), 8, 'little')
        cmd += b"\x23\x10" + int.to_bytes(int(self.sweepStepHz), 8, 'little')
        cmd += b"\x21\x20" + int.to_bytes(int(self.sweepPoints), 2, 'little')
        self.serial.write(cmd)



class Version:
    major = 0
    minor = 0
    revision = 0
    note = ""
    version_string = ""

    def __init__(self, version_string):
        self.version_string = version_string
        results = re.match(r"(.*\s+)?(\d+)\.(\d+)\.(\d+)(.*)", version_string)
        if results:
            self.major = int(results.group(2))
            self.minor = int(results.group(3))
            self.revision = int(results.group(4))
            self.note = results.group(5)
            logger.debug("Parsed version as \"%d.%d.%d%s\"", self.major, self.minor, self.revision, self.note)

    @staticmethod
    def getVersion(major: int, minor: int, revision: int, note=""):
        return Version(str(major) + "." + str(minor) + "." + str(revision) + note)

    def __gt__(self, other: "Version"):
        return self.major > other.major or self.major == other.major and self.minor > other.minor or \
               self.major == other.major and self.minor == other.minor and self.revision > other.revision

    def __lt__(self, other: "Version"):
        return other > self

    def __ge__(self, other: "Version"):
        return self > other or self == other

    def __le__(self, other: "Version"):
        return self < other or self == other

    def __eq__(self, other: "Version"):
        return self.major == other.major and self.minor == other.minor and self.revision == other.revision and \
               self.note == other.note

    def __str__(self):
        return str(self.major) + "." + str(self.minor) + "." + str(self.revision) + str(self.note)<|MERGE_RESOLUTION|>--- conflicted
+++ resolved
@@ -19,14 +19,10 @@
 from time import sleep
 from typing import List
 
-<<<<<<< HEAD
-import serial, tty
-=======
 import numpy as np
 from PyQt5 import QtGui
 
-import serial
->>>>>>> 00822f4a
+import serial, tty
 
 logger = logging.getLogger(__name__)
 
@@ -70,24 +66,18 @@
         return 'unknown'
 
     @staticmethod
-<<<<<<< HEAD
-    def getVNA(app, serialPort: serial.Serial) -> 'VNA':
+    def getVNA(app, serial_port: serial.Serial) -> 'VNA':
         logger.info("Finding correct VNA type...")
-        vnaType = VNA.detectVNA(serialPort)
+        vnaType = VNA.detectVNA(serial_port)
 
         logger.info("Detected " + vnaType)
 
         if vnaType == 'nanovnav2':
-            return NanoVNAV2(app, serialPort)
+            return NanoVNAV2(app, serial_port)
 
         logger.info("Finding firmware variant...")
-        serialPort.timeout = 0.05
-        tmp_vna = VNA(app, serialPort)
-=======
-    def getVNA(app, serial_port: serial.Serial) -> 'VNA':
-        logger.info("Finding correct VNA type")
+        serial_port.timeout = 0.05
         tmp_vna = VNA(app, serial_port)
->>>>>>> 00822f4a
         tmp_vna.flushSerialBuffers()
         firmware = tmp_vna.readFirmware()
         if firmware.find("NanoVNA-H") > 0:
@@ -130,10 +120,9 @@
     def isValid(self):
         return False
 
-<<<<<<< HEAD
     def isDFU(self):
         return False
-=======
+
     def getFeatures(self) -> List[str]:
         return self.features
 
@@ -142,7 +131,6 @@
 
     def getScreenshot(self) -> QtGui.QPixmap:
         return QtGui.QPixmap()
->>>>>>> 00822f4a
 
     def flushSerialBuffers(self):
         if self.app.serialLock.acquire():
